--- conflicted
+++ resolved
@@ -461,30 +461,18 @@
                 # chunk number of records should not exceed 200 to avoid OSError
                 _chunk_record_size = max(chunk_record_size, num_rows // 200)
                 try:
-<<<<<<< HEAD
-                    range_func = (
-                        tqdm(
-                            range(0, num_rows, _chunk_record_size),
-                            desc="Chunking into msgpack",
+                    with ThreadPoolExecutor(max_workers=max_workers) as executor:
+                        range_func = (
+                            tqdm(
+                                range(0, num_rows, _chunk_record_size),
+                                desc="Chunking into msgpack",
+                            )
+                            if show_progress
+                            else range(0, num_rows, _chunk_record_size)
                         )
-                        if show_progress
-                        else range(0, num_rows, _chunk_record_size)
-                    )
-                    for start in range_func:
-                        records = dataframe.iloc[
-                            start : start + _chunk_record_size
-                        ].to_dict(orient="records")
-                        fp = tempfile.NamedTemporaryFile(
-                            suffix=".msgpack.gz", delete=False
-                        )
-                        fp = self._write_msgpack_stream(records, fp)
-                        fps.append(fp)
-                        stack.callback(os.unlink, fp.name)
-                        stack.callback(fp.close)
-=======
-                    with ThreadPoolExecutor(max_workers=max_workers) as executor:
+
                         futures = []
-                        for start in range(0, num_rows, _chunk_record_size):
+                        for start in range_func:
                             records = dataframe.iloc[
                                 start : start + _chunk_record_size
                             ].to_dict(orient="records")
@@ -503,7 +491,6 @@
                             stack.callback(fp.close)
                         for start, future in sorted(futures):
                             fps.append(future.result())
->>>>>>> 7357c4e3
                 except OSError as e:
                     raise RuntimeError(
                         "failed to create a temporary file. "
